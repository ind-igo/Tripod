// SPDX-License-Identifier: AGPL-3.0
pragma solidity ^0.8.12;
pragma experimental ABIEncoderV2;

import {Address} from "@openzeppelin/contracts/utils/Address.sol";
import {IERC20} from "@openzeppelin/contracts/token/ERC20/IERC20.sol";
import {SafeERC20} from "@openzeppelin/contracts/token/ERC20/utils/SafeERC20.sol";
import "@openzeppelin/contracts/utils/math/Math.sol";
<<<<<<< HEAD

import "./interfaces/IERC20Extended.sol";
=======
>>>>>>> 2818e04a

import "./interfaces/IERC20Extended.sol";
import "forge-std/console.sol";
import {IVault} from "./interfaces/Vault.sol";

interface ProviderStrategy {
    function vault() external view returns (IVault);

    function keeper() external view returns (address);

    function want() external view returns (address);

    function balanceOfWant() external view returns (uint256);

    function harvest() external;
<<<<<<< HEAD
=======
}

interface IFeedRegistry {
    function getFeed(address, address) external view returns (address);
    function latestRoundData(address, address) external view returns (
        uint80 roundId,
        int256 answer,
        uint256 startedAt,
        uint256 updatedAt,
        uint80 answeredInRound
    );
>>>>>>> 2818e04a
}

interface IBaseFee {
    function isCurrentBaseFeeAcceptable() external view returns (bool);
}

abstract contract Tripod {
    using SafeERC20 for IERC20;
    using Address for address;
    // Constant to use in ratio calculations
    uint256 internal constant RATIO_PRECISION = 1e18;
    // Provider strategy of tokenA
    ProviderStrategy public providerA;
    // Provider strategy of tokenB
    ProviderStrategy public providerB;
    // Provider strategy of tokenC
    ProviderStrategy public providerC;

    // Address of tokenA
    address public tokenA;
    // Address of tokenB
    address public tokenB;
    // Address of tokenC
    address public tokenC;

    // Reference token to use in swaps: WETH, WFTM...
    address public referenceToken;
    // Bool repersenting if one of the tokens is == referencetoken
    bool internal usingReference;
    // Array containing reward tokens
    address[] public rewardTokens;

    // Address of the pool to LP
    address public pool;

    //Mapping of the Amounts that actually go into the LP position
    mapping(address => uint256) public invested;
    //Mapping og the weights of each token when it goes in to 1e18
    mapping(address => uint256) public investedWeight;

    //Address of the Keeper for this strategy
    address public keeper;

    //Bool manually set to determine wether we should harvest
    bool public launchHarvest;
    // Boolean values protecting against re-investing into the pool
    bool public dontInvestWant;
    bool public autoProtectionDisabled;

    // Thresholds to operate the strat
    uint256 public minAmountToSell;
    uint256 public maxPercentageLoss;
    uint256 public minRewardToHarvest;
    //Tripod version of maxReportDelay
    uint256 public maxEpochTime;

    // Modifiers needed for access control normally inherited from BaseStrategy 
    modifier onlyGovernance() {
        checkGovernance();
        _;
    }

    modifier onlyVaultManagers() {
        checkVaultManagers();
        _;
    }

    modifier onlyProviders() {
        checkProvider();
        _;
    }

    modifier onlyKeepers() {
        checkKeepers();
        _;
    }

    function checkKeepers() internal view {
        require(isKeeper() || isGovernance() || isVaultManager(), "!authorized");
    }

    function checkGovernance() internal view {
        require(isGovernance(), "!authorized");
    }

    function checkVaultManagers() internal view {
        require(isGovernance() || isVaultManager(), "!authorized");
    }

    function checkProvider() internal view {
        require(isProvider(), "!authorized");
    }

    function isGovernance() internal view returns (bool) {
        return
            msg.sender == providerA.vault().governance() ||
            msg.sender == providerB.vault().governance() ||
            msg.sender == providerC.vault().governance();
    }

    function isVaultManager() internal view returns (bool) {
        return
            msg.sender == providerA.vault().management() ||
            msg.sender == providerB.vault().management() ||
            msg.sender == providerC.vault().management();
    }

    function isKeeper() internal view returns (bool) {
        return msg.sender == keeper;
    }

    function isProvider() internal view returns (bool) {
        return
            msg.sender == address(providerA) ||
            msg.sender == address(providerB) ||
            msg.sender == address(providerC);
    }

    /*
     * @notice
     *  Constructor, only called during original deploy
     * @param _providerA, provider strategy of tokenA
     * @param _providerB, provider strategy of tokenB
     * @param _providerC, provider strategy of tokenC
     * @param _referenceToken, token to use as reference, for pricing oracles and paying hedging costs (if any)
     * @param _pool, Pool to LP
     */
    constructor(
        address _providerA,
        address _providerB,
        address _providerC,
        address _referenceToken,
        address _pool
    ) {
        _initialize(_providerA, _providerB, _providerC, _referenceToken, _pool);
    }

    /*
     * @notice
     *  Constructor equivalent for clones, initializing the tripod
     * @param _providerA, provider strategy of tokenA
     * @param _providerB, provider strategy of tokenB
     * @param _providerC, provider strategy of tokenC
     * @param _referenceToken, token to use as reference, for pricing oracles and paying hedging costs (if any)
     * @param _pool, Pool to LP
     */
    function _initialize(
        address _providerA,
        address _providerB,
        address _providerC,
        address _referenceToken,
        address _pool
    ) internal virtual {
        require(address(providerA) == address(0), "tripod already initialized");
        providerA = ProviderStrategy(_providerA);
        providerB = ProviderStrategy(_providerB);
        providerC = ProviderStrategy(_providerC);

        referenceToken = _referenceToken;
        pool = _pool;
        keeper = msg.sender;
        maxEpochTime = type(uint256).max;

        // NOTE: we let some loss to avoid getting locked in the position if something goes slightly wrong
        maxPercentageLoss = RATIO_PRECISION / 1_000; // 0.10%

        tokenA = address(providerA.want());
        tokenB = address(providerB.want());
        tokenC = address(providerC.want());
        require(tokenA != tokenB && tokenB != tokenC && tokenA != tokenC, "!same-want");

        //Approve providers so they can pull during harvests
        IERC20(tokenA).safeApprove(_providerA, type(uint256).max);
        IERC20(tokenB).safeApprove(_providerB, type(uint256).max);
        IERC20(tokenC).safeApprove(_providerC, type(uint256).max);

        //Check if we are using the reference token for easier swaps from rewards
        if (tokenA == referenceToken || tokenB == referenceToken || tokenC == referenceToken) {
            usingReference = true;
        } else {
            usingReference = false;
        }
    }

    function name() external view virtual returns (string memory);

    function shouldEndEpoch() public view virtual returns (bool);

    function _autoProtect() internal view virtual returns (bool);

    /*
     * @notice
     *  Check wether a token address is part of rewards or not
     * @param token, token address to check
     * @return wether the provided token address is a reward for the strat or not
     */
    function _isReward(address token) internal view returns (bool) {
        address[] memory _rewardTokens = rewardTokens;
        for (uint256 i = 0; i < _rewardTokens.length; i++) {
            if (_rewardTokens[i] == token) {
                return true;
            }
        }
        return false;
    }

    /* @notice
     *  Used to change `keeper`.
     *  This may only be called by Vault Gov managment or current keeper.
     * @param _keeper The new address to assign as `keeper`.
     */
    function setKeeper(address _keeper) 
        external 
        onlyVaultManagers 
    {
        keeper = _keeper;
    }

    /*
     * @notice
     *  Function available for vault managers to set the boolean value deciding wether
     * to re-invest into the LP or not
     * @param _dontInvestWant, new booelan value to use
     */
    function setDontInvestWant(bool _dontInvestWant)
        external
        onlyVaultManagers
    {
        dontInvestWant = _dontInvestWant;
    }

    /*
     * @notice
     *  Function available for vault managers to set the minimum reward to harvest
     * @param _minRewardToHarvest, new value to use
     */
    function setMinRewardToHarvest(uint256 _minRewardToHarvest)
        external
        onlyVaultManagers
    {
        minRewardToHarvest = _minRewardToHarvest;
    }

    /*
     * @notice
     *  Function available for vault managers to set the minimum amount to sell
     * @param _minAmountToSell, new value to use
     */
    function setMinAmountToSell(uint256 _minAmountToSell)
        external
        onlyVaultManagers
    {
        minAmountToSell = _minAmountToSell;
    }

    /*
     * @notice
     *  Function available for vault managers to set the max time between harvests
     * @param _maxEpochTime, new value to use
     */
    function setMaxEpochTime(uint256 _maxEpochTime)
        external
        onlyVaultManagers
    {
        maxEpochTime = _maxEpochTime;
    }

    /*
     * @notice
     *  Function available for vault managers to set the auto protection
     * @param _autoProtectionDisabled, new value to use
     */
    function setAutoProtectionDisabled(bool _autoProtectionDisabled)
        external
        onlyVaultManagers
    {
        autoProtectionDisabled = _autoProtectionDisabled;
    }

    /*
     * @notice
     *  Function available for vault managers to set the maximum allowed loss
     * @param _maxPercentageLoss, new value to use
     */
    function setMaxPercentageLoss(uint256 _maxPercentageLoss)
        external
        onlyVaultManagers
    {
        require(_maxPercentageLoss <= RATIO_PRECISION, "too Big");
        maxPercentageLoss = _maxPercentageLoss;
    }

    /*
    * @notice
    * External function for vault managers to set launchHarvest
    */
    function setLaunchHarvest(bool _newLaunchHarvest) 
        external 
        onlyVaultManagers 
    {
        launchHarvest = _newLaunchHarvest;
    }

    /*
    * @notice
    *   External Functions for the keepers to call
    *   Will exit all positions and sell all rewards applicable attempting to rebalance profits
    *   Will then call the harvest function on each Provider to avoid redundant harvests
    *   This only sends funds back if we will not be reinvesting funds
    *   Providers have approval to pull whatever they need
    */
    function harvest() external onlyKeepers {
        if (launchHarvest) {
            launchHarvest = false;
        }
        // Check if it needs to stop starting new epochs after finishing this one.
        // _autoProtect is implemented in children
        if (_autoProtect() && !autoProtectionDisabled) {
            dontInvestWant = true;
        }
    	//Exits all positions into equal amounts
        _closeAllPositions();

        //Check if we should reopen position
        //If not return all funds
        if(dontInvestWant) {
            _returnLooseToProviders();
        }

        //Harvest all three providers
        providerA.harvest();
        providerB.harvest();
        providerC.harvest();

        //Try and open new position
        //If DontInvestWant == True we should have no funds and this will return;
        _openPosition();
    }

    /*
     * @notice internal function to be called during harvest or by a provider
     *  will pull out of all LP positions, sell all rewards and rebalance back to as even as possible
     *  Will fail if we do not get enough of each asset based on maxPercentLoss
    */
    function _closeAllPositions() internal {
        // Check that we have a position to close
        if (totalLpBalance() == 0) {
            return;
        }

        // 1. CLOSE LIQUIDITY POSITION
        // Closing the position will:
        // - Withdraw from staking contract
        // - Remove liquidity from DEX
        // - Claim pending rewards
        // - Close Hedge and receive payoff
        _closePosition();

        // 2. SELL REWARDS FOR WANT's
        swapRewardTokens();

        // 3. REBALANCE PORTFOLIO
        // to leave the position with the initial proportions
        rebalance();

        // Check that we have returned with no losses
        require( 
            balanceOfA() >=
                (invested[tokenA] *
                    (RATIO_PRECISION - maxPercentageLoss)) /
                    RATIO_PRECISION,
            "!wrong-balanceA"
        );
        require(
            balanceOfB() >=
                (invested[tokenB] *
                    (RATIO_PRECISION - maxPercentageLoss)) /
                    RATIO_PRECISION,
            "!wrong-balanceB"
        );
        require(
            balanceOfC() >=
                (invested[tokenC] *
                    (RATIO_PRECISION - maxPercentageLoss)) /
                    RATIO_PRECISION,
            "!wrong-balanceC"
        );

        // reset invested balances
        invested[tokenA] = invested[tokenB] = invested[tokenC] = 0;
    }

    /*
     * @notice
     *  Function available for providers to close the tripod position and can then pull funds back
     * provider strategy
     */
    function closeAllPositions() external onlyProviders {
        _closeAllPositions();
        //This is only called during liquidateAllPositions after a strat or vault is shutdown so we should not reinvest
        dontInvestWant = true;
    }
	
    /*
     * @notice
     *  Function called during harvests to open new position:
     * - open the LP position
     * - open the hedge position if necessary
     * - deposit the LPs if necessary
     */
    function _openPosition() internal {
        // No capital, nothing to do
        if (balanceOfA() == 0 || balanceOfB() == 0 || balanceOfC() == 0) {
            return;
        }

        require(
            totalLpBalance() == 0 &&
                invested[tokenA] == 0 &&
                invested[tokenB] == 0 &&
                invested[tokenC] == 0,
                "already invested"
        ); // don't create LP if we are already invested

        // Open the LP position
        (uint256 amountA, uint256 amountB, uint256 amountC) = createLP();
        // Open hedge
        (uint256 costHedgeA, uint256 costHedgeB, uint256 costHedgeC) = hedgeLP();

        // Set invested amounts
        invested[tokenA] = amountA + costHedgeA;
        invested[tokenB] = amountB + costHedgeB;
        invested[tokenC] = amountC + costHedgeC;

        (investedWeight[tokenA], investedWeight[tokenB], investedWeight[tokenC]) =
            getWeights(invested[tokenA], invested[tokenB], invested[tokenC]);

        // Deposit LPs (if any)
        depositLP();

        // If there is loose balance, return it
        _returnLooseToProviders();
    }

    /*
     * @notice
     *  Function used by keepers to assess whether to harvest the tripod and compound generated
     * fees into the existing position
     * @param callCost, call cost parameter
     * @return bool, assessing whether to harvest or not
     */
    function harvestTrigger(uint256 /*callCost*/) external view virtual returns (bool) {
        // check if the base fee gas price is higher than we allow. if it is, block harvests.
        if (!isBaseFeeAcceptable()) {
            return false;
        }

        if(launchHarvest) {
            return true;
        }

        if (shouldStartEpoch()) {
            return true;
        }
        
        if (shouldEndEpoch()) {
            return true;
        }

        //Check if we have assets and are past our max time
        if(totalLpBalance() > 0 &&
            block.timestamp - providerA.vault().strategies(address(providerA)).lastReport > maxEpochTime
        ) {
            return true;
        }

        return false;
    }

    /*
    * @notice
    *   function used internally to determine if a provider has funds available to deposit
    *   Checks the providers want balance of the Tripod, the provider and the credit available to it
    * @param _provider, the provider to check
    */  
    function hasAvailableBalance(ProviderStrategy _provider) 
        internal 
        view 
        returns (bool) 
    {
        return 
            _provider.balanceOfWant() > minAmountToSell ||
                IERC20(_provider.want()).balanceOf(address(this)) > minAmountToSell ||
                    _provider.vault().creditAvailable(address(_provider)) > minAmountToSell;
    }

    /*
     * @notice
     *  Function used in harvestTrigger in providers to decide wether an epoch can be started or not:
     * - if there is an available for all three tokens but no position open, return true
     * @return wether to start a new epoch or not
     */
    function shouldStartEpoch() public view returns (bool) {
        //If we are currently invested return false
        if(invested[tokenA] != 0 ||
            invested[tokenB] != 0 || 
                invested[tokenC] != 0) return false;
        
        if(dontInvestWant) return false;

        return
            hasAvailableBalance(providerA) && 
                hasAvailableBalance(providerB) && 
                    hasAvailableBalance(providerC);
    }

    /*
    * @notice 
    *  To be called inbetween harvests if applicable
    *  Default will just claim rewards and sell out of them
    *  It will not create a new LP position
    *  Can be overwritten if othe logic is preffered
    */
    function tend() external virtual onlyKeepers {
        //Claim all outstanding rewards
        getReward();
        //Swap out of all Reward Tokens
        swapRewardTokens();
    }

    /*
    * @notice
    *   Trigger to tell Keepers if they should call tend()
    *   Defaults to false. Can be implemented in children if needed
    */
    function tendTrigger(uint256 /*callCost*/) external view virtual returns (bool) {
        return false;
    }

    function getHedgeProfit() public view virtual returns (uint256, uint256, uint256);

    /*
    * @notice
    *   Function to be called during harvests that attempts to rebalance all 3 tokens evenly
    *   in comparision to the amounts the started with, i.e. return the same % return
    */
    function rebalance() internal {
        (uint256 ratioA, uint256 ratioB, uint256 ratioC) = getRatios(
                    balanceOfA(),
                    balanceOfB(),
                    balanceOfC()
                );
    
<<<<<<< HEAD
        //If they are all the same we dont need to do anything
        if( ratioA == ratioB && ratioB == ratioC) return;
=======
        //If they are all the same or very close we dont need to do anything
        if(isCloseEnough(ratioA, ratioB) && isCloseEnough(ratioB, ratioC)) return;
>>>>>>> 2818e04a

        // Calculate the weighted average ratio. Could be at a loss does not matter here
        uint256 avgRatio;
        unchecked{
            avgRatio = (ratioA * investedWeight[tokenA] + ratioB * investedWeight[tokenB] + ratioC * investedWeight[tokenC]) / RATIO_PRECISION;
        }

        //If only one is higher than the average ratio, then ratioX - avgRatio is split between the other two in relation to their diffs
        //If two are higher than the average each has its diff traded to the third
        //We know all three cannot be above the avg
        //This flow allows us to keep track of exactly what tokens need to be swapped from and to 
        //as well as how much with little extra memory/storage used and a max of 3 if() checks
        if(ratioA > avgRatio) {

            if (ratioB > avgRatio) {
                //Swapping A and B -> C
<<<<<<< HEAD
                swapTwoToOne(avgRatio, tokenA, ratioA, tokenB, ratioB, tokenC);
=======
                swapTwoToOne(tokenA, tokenB, tokenC);
>>>>>>> 2818e04a
            } else if (ratioC > avgRatio) {
                //swapping A and C -> B
                swapTwoToOne(tokenA, tokenC, tokenB);
            } else {
                //Swapping A -> B and C
                swapOneToTwo(tokenA, tokenB, tokenC);
            }
            
        } else if (ratioB > avgRatio) {
            //We know A is below avg so we just need to check C
            if (ratioC > avgRatio) {
                //Swap B and C -> A
                swapTwoToOne(tokenB, tokenC, tokenA);
            } else {
                //swapping B -> C and A
                swapOneToTwo(tokenB, tokenA, tokenC);
            }

        } else {
            //We know A and B are below so C has to be the only one above the avg
            //swap C -> A and B
            swapOneToTwo(tokenC, tokenA, tokenB);

        }
    }

    struct RebalanceInfo {
        uint256 precision;
        uint256 a0;
        uint256 a1;
        uint256 b0;
        uint256 b1;
        uint256 eOfB;
        uint256 precisionB;
        uint256 c0;
        uint256 c1;
        uint256 eOfC;
        uint256 precisionC;
    }   

    /*
     * @notice
     *  Function to be called during rebalancing.
     *  This will swap the extra tokens from the one that has returned the highest amount to the other two
     *  in relation to what they need attempting to make everything as equal as possible
     *  All minAmountToSell checks will be handled in the swap function
     * @param avgRatio, The average Ratio from their start we want to end all tokens as close to as possible
     * @param toSwapToken, the token we will be swapping from to the other two
     * @param toSwapRatio, The current ratio for the token we are swapping from
     * @param token0Address, address of one of the tokens we are swapping to
     * @param token0Ratio, the current ratio for the first token we are swapping to
     * @param token1Address, address of the second token we are swapping to
     * @param token1Ratio, the current ratio of the second token we are swapping to
    */
    function swapOneToTwo(
        address toSwapToken,
        address token0Address,
        address token1Address
    ) internal {
        uint256 swapTo0;
        uint256 swapTo1;
        
        unchecked {
            uint256 precision = 10 ** IERC20Extended(toSwapToken).decimals();

            (uint256 n, uint256 p) = getNandP(RebalanceInfo(
                precision,
                invested[toSwapToken],
                IERC20(toSwapToken).balanceOf(address(this)),
                invested[token0Address],
                IERC20(token0Address).balanceOf(address(this)),
                quote(toSwapToken, token0Address, precision),
                0,
                invested[token1Address],
                IERC20(token1Address).balanceOf(address(this)),
                quote(toSwapToken, token1Address, precision),
                0
            ));
            //swapTo0 = the amount to sell * The percent going to 0
            swapTo0 = n * p / RATIO_PRECISION;
            //To assure we dont sell to much 
            swapTo1 = n - swapTo0;
        }
        
        swap(
            toSwapToken, 
            token0Address, 
            swapTo0,
            0
        );

        swap(
            toSwapToken, 
            token1Address, 
            swapTo1, 
            0
        );
    }   

    /*
     * @notice
     *  Function to be called during rebalancing.
     *  This will swap the extra tokens from the two that returned raios higher than target return to the other one
     *  in relation to what they gained attempting to make everything as equal as possible
     *  All minAmountToSell checks will be handled in the swap function
     * @param avgRatio, The average Ratio from their start we want to end all tokens as close to as possible
     * @param token0Address, address of one of the tokens we are swapping from
     * @param token0Ratio, the current ratio for the first token we are swapping from
     * @param token1Address, address of the second token we are swapping from
     * @param token1Ratio, the current ratio of the second token we are swapping from
     * @param toTokenAddress, address of the token we are swapping to
    */
    function swapTwoToOne(
        address token0Address,
        address token1Address,
        address toTokenAddress
    ) internal {

        (uint256 toSwapFrom0, uint256 toSwapFrom1) = getNbAndNc(RebalanceInfo(
            0,
            invested[toTokenAddress],
            IERC20(toTokenAddress).balanceOf(address(this)),
            invested[token0Address],
            IERC20(token0Address).balanceOf(address(this)),
            quote(token0Address, toTokenAddress, 10 ** IERC20Extended(token0Address).decimals()),
            10 ** IERC20Extended(token0Address).decimals(),
            invested[token1Address],
            IERC20(token1Address).balanceOf(address(this)),
            quote(token1Address, toTokenAddress, 10 ** IERC20Extended(token1Address).decimals()),
            10 ** IERC20Extended(token1Address).decimals()
        ));

        swap(
            token0Address, 
            toTokenAddress, 
            toSwapFrom0, 
            0
        );

        swap(
            token1Address, 
            toTokenAddress, 
            toSwapFrom1, 
            0
        );
    }

    function isCloseEnough(uint256 ratio0, uint256 ratio1) public view returns(bool) {
        if(ratio0 == 0 && ratio1 ==0) return true;

        uint256 delta = ratio0 > ratio1 ? ratio0 - ratio1 : ratio1 - ratio0;
        //We use one lower decimal than our maxPercent loss. So if maxPercentLoss == .1 we wont rebalance withen .01
        uint256 maxRelDelta = ratio1 / (RATIO_PRECISION / (maxPercentageLoss / 10));

        if (delta < maxRelDelta) return true;
    }

    function getNandP(RebalanceInfo memory info) internal pure returns(uint256 n, uint256 p) {
        p = getP(info);
        n = getN(info, p);
    }

    function getN(RebalanceInfo memory info, uint256 p) internal pure returns(uint256) {
        //n = -((a0*b1) - (a1*b0)) / (b0 + eOfB*a0*P)
        unchecked{
            int256 numerator = (int256(info.a0) * int256(info.b1)) - (int256(info.a1) * int256(info.b0));

            int256 denominator = ((int256(info.b0) * 1e18) + ((int256(info.eOfB) * int256(info.a0) / int256(info.precision)) * int256(p)));

            int256 n = -1 * (numerator * 1e18 / denominator);

            return(uint256(n));
        }
    }

    function getP(RebalanceInfo memory info) internal pure returns (uint256 p) {
        //pOfB = (a1*b0*eOfC + b0c1 - b1c0 - a0*b1*eOfC)  /  (a1*c0*eOfB + a1*b0*eOfC - a0*c1*eOfB - a0*b1*eOfC)
        unchecked {
            //pre-calculate a couple of parts that are used twice
            //one = a0*b1*eOfC
            uint256 one = info.a0 * info.b1 * info.eOfC / info.precision;
            //two = a1*b0*eOfC
            uint256 two = info.a1 * info.b0 * info.eOfC / info.precision;

            uint256 numerator = two + (info.b0 * info.c1) - (info.b1 * info.c0) - one;

            uint256 denominator = (info.a1 * info.c0 * info.eOfB / info.precision) + two - (info.a0 * info.c1 * info.eOfB / info.precision) - one;
    
            p = numerator * 1e18 / denominator;
        }
    }

    function getNbAndNc(RebalanceInfo memory info) internal pure returns(uint256 nb, uint256 nc) {
        //nc is the amount of c we will be selling to a in sellTwoToOne() in terms of token c
        //nc = (a0*c1 + b0*eOfb*c1 - a1*c0 - b1*eOfb*c0) / (a0 + eOfc*c0 + b0*eOfb)
        unchecked {
            uint256 numeratorB = (info.a0 * info.b1) + (info.c0 * info.eOfC * info.b1 / info.precisionC) - (info.a1 * info.b0) - (info.c1 * info.eOfC * info.b0 / info.precisionC);

            uint256 numeratorC = (info.a0 * info.c1) + (info.b0 * info.eOfB * info.c1 / info.precisionB) - (info.a1 * info.c0) - (info.b1 * info.eOfB * info.c0 / info.precisionB);

            uint256 denominator = info.a0 + (info.eOfC * info.c0 / info.precisionC) + (info.b0 * info.eOfB / info.precisionB);

            nb = numeratorB / denominator;
            nc = numeratorC / denominator;
        }
    }

    /*
     * @notice
     *  Function estimating the current assets in the tripod, taking into account:
     * - current balance of tokens in the LP
     * - pending rewards from the LP (if any)
     * - hedge profit (if any)
     * - rebalancing of tokens to maintain token ratios
     * @return estimated tokenA tokenB and tokenC balances
     */
    function estimatedTotalAssetsAfterBalance()
        public
        view
        returns (uint256, uint256, uint256)
    {
        // Current status of tokens in LP (includes potential IL)
        (uint256 _aBalance, uint256 _bBalance, uint256 _cBalance) = balanceOfTokensInLP();
        // Include hedge payoffs
        (uint256 aProfit, uint256 bProfit, uint256 cProfit) = getHedgeProfit();

        // Add remaining balance in tripod (if any)
        unchecked{
            _aBalance += balanceOfA() + aProfit;
            _bBalance += balanceOfB() + bProfit;
            _cBalance += balanceOfC() + cProfit;
        }

        // Include rewards (swapping them if not tokenA or tokenB)
        uint256[] memory _rewardsPending = pendingRewards();
        address[] memory _rewardTokens = rewardTokens;
        address reward;
        for (uint256 i = 0; i < _rewardsPending.length; i++) {
            reward = _rewardTokens[i];
            if (reward == tokenA) {
                _aBalance += _rewardsPending[i];
            } else if (reward == tokenB) {
                _bBalance += _rewardsPending[i];
            } else if (reward == tokenC) {
                _cBalance += _rewardsPending[i];
            } else if (_rewardsPending[i] != 0) {
                //If we are using the reference token swap to that otherwise use A
                address swapTo = usingReference ? referenceToken : tokenA;
                uint256 outAmount = quote(
                    reward,
                    swapTo,
                    _rewardsPending[i]
                );

                if (swapTo == tokenA) { 
                    _aBalance += outAmount;
                } else if (swapTo == tokenB) {
                    _bBalance += outAmount;
                } else if (swapTo == tokenC) {
                    _cBalance += outAmount;
                }
            }
        }
        return quoteRebalance(_aBalance, _bBalance, _cBalance);
    }

    /*
    * @notice 
    *    This function is a fucking disaster.
    *    But it works...
    */
    function quoteRebalance(
        uint256 startingA,
        uint256 startingB,
        uint256 startingC
    ) internal view returns(uint256, uint256, uint256) {
        //We cannot rebalance with a 0 starting position, should only be applicable if called when everything is 0 so just return
        if(invested[tokenA] == 0 || invested[tokenB] == 0 || invested[tokenC] == 0) {
            return (startingA, startingB, startingC);
        }

        (uint256 ratioA, uint256 ratioB, uint256 ratioC) = getRatios(
                    startingA,
                    startingB,
                    startingC
                );
        
        //If they are all the same or very close we dont need to do anything
        if(isCloseEnough(ratioA, ratioB) && isCloseEnough(ratioB, ratioC)) {
            return(startingA, startingB, startingC);
        }
        // Calculate the average ratio. Could be at a loss does not matter here
        uint256 avgRatio;
        unchecked{
            avgRatio = (ratioA * investedWeight[tokenA] + ratioB * investedWeight[tokenB] + ratioC * investedWeight[tokenC]) / RATIO_PRECISION;
        }

        uint256 change0;
        uint256 change1;
        uint256 change2;
        RebalanceInfo memory info;
        //See Rebalance() for explanation
        if(ratioA > avgRatio) {
            if (ratioB > avgRatio) {
                //Swapping A and B -> C
                info = RebalanceInfo(0, 0, startingC, 0, startingA, 0, 0, 0, startingB, 0, 0);
                (change0, change1, change2) = 
                    quoteSwapTwoToOne(info, tokenA, tokenB, tokenC);
                return ((startingA - change0), 
                            (startingB - change1), 
                                (startingC + change2));
            } else if (ratioC > avgRatio) {
                //swapping A and C -> B
                info = RebalanceInfo(0, 0, startingB, 0, startingA, 0, 0, 0, startingC, 0, 0);
                (change0, change1, change2) = 
                    quoteSwapTwoToOne(info, tokenA, tokenC, tokenB);
                return ((startingA - change0), 
                            (startingB + change2), 
                                (startingC - change1));
            } else {
                //Swapping A -> B and C
                info = RebalanceInfo(0, 0, startingA, 0, startingB, 0, 0, 0, startingC, 0, 0);
                (change0, change1, change2) = 
                    quoteSwapOneToTwo(info, tokenA, tokenB, tokenC);
                return ((startingA - change0), 
                            (startingB + change1), 
                                (startingC + change2));
            }
        } else if (ratioB > avgRatio) {
            //We know A is below avg so we just need to check C
            if (ratioC > avgRatio) {
                //Swap B and C -> A
                info = RebalanceInfo(0, 0, startingA, 0, startingB, 0, 0, 0, startingC, 0, 0);
                (change0, change1, change2) = 
                    quoteSwapTwoToOne(info, tokenB, tokenC, tokenA);
                return ((startingA + change2), 
                            (startingB - change0), 
                                (startingC - change1));
            } else {
                //swapping B -> A and C
                info = RebalanceInfo(0, 0, startingB, 0, startingA, 0, 0, 0, startingC, 0, 0);
                (change0, change1, change2) = 
                    quoteSwapOneToTwo(info, tokenB, tokenA, tokenC);
                return ((startingA + change1), 
                            (startingB - change0), 
                                (startingC + change2));
            }
        } else {
            //We know A and B are below so C has to be the only one above the avg
            //swap C -> A and B
            info = RebalanceInfo(0, 0, startingC, 0, startingA, 0, 0, 0, startingB, 0, 0);
            (change0, change1, change2) = 
                quoteSwapOneToTwo(info, tokenC, tokenA, tokenB);
            return ((startingA + change1), 
                        (startingB + change2), 
                            (startingC - change0));
        }   
    }

    /*
     * @notice
     *  Function to be called during mock rebalancing.
     *  This will quote swapping the extra tokens from the one that has returned the highest amount to the other two
     *  in relation to what they need attempting to make everything as equal as possible
     *  will return the absolute changes expected for each token, accounting will take place in parent function
     * @param info, struct of all needed info OF token addresses and amounts
     * @return negative change in toSwapToken, positive change for token0, positive change for token1
    */
    function quoteSwapOneToTwo(
        RebalanceInfo memory info, 
        address toSwapFrom, 
        address toSwapTo0, 
        address toSwapTo1
    ) internal view returns (uint256 n, uint256 amountOut, uint256 amountOut2) {
        uint256 swapTo0;
        uint256 swapTo1;

        unchecked {
            uint256 precision = 10 ** IERC20Extended(toSwapFrom).decimals();
            
            info = RebalanceInfo(
                precision,
                invested[toSwapFrom],
                info.a1,
                invested[toSwapTo0],
                info.b1,
                quote(toSwapFrom, toSwapTo0, precision),
                0,
                invested[toSwapTo1],
                info.c1,
                quote(toSwapFrom, toSwapTo1, precision),
                0
            );

            uint256 p;

            (n, p) = getNandP(info);

            swapTo0 = n * p / RATIO_PRECISION;
            //To assure we dont sell to much 
            swapTo1 = n - swapTo0;
        }

        amountOut = quote(
            toSwapFrom, 
            toSwapTo0, 
            swapTo0
        );

        amountOut2 = quote(
            toSwapFrom, 
            toSwapTo1, 
            swapTo1
        );
    }   

    /*
     * @notice
     *  Function to be called during rebalancing.
     *  This will swap the extra tokens from the two that returned raios higher than target return to the other one
     *  in relation to what they gained attempting to make everything as equal as possible
     *  will return the absolute changes expected for each token, accounting will take place in parent function
     * @param avgRatio, The average Ratio from their start we want to end all tokens as close to as possible
     * @param token0Address, address of one of the tokens we are swapping from
     * @param token0Ratio, the current ratio for the first token we are swapping from
     * @param token1Address, address of the second token we are swapping from
     * @param token1Ratio, the current ratio of the second token we are swapping from
     * @param toTokenAddress, address of the token we are swapping to
     * @return negative change for token0, negative change for token1, positive change for toTokenAddress
    */
    function quoteSwapTwoToOne(
        RebalanceInfo memory info,
        address token0Address,
        address token1Address,
        address toTokenAddress
    ) internal view returns(uint256, uint256, uint256) {

        info = RebalanceInfo(
            0,
            invested[toTokenAddress],
            info.a1,
            invested[token0Address],
            info.b1,
            quote(token0Address, toTokenAddress, 10 ** IERC20Extended(token0Address).decimals()),
            10 ** IERC20Extended(token0Address).decimals(),
            invested[token1Address],
            info.c1,
            quote(token1Address, toTokenAddress, 10 ** IERC20Extended(token1Address).decimals()),
            10 ** IERC20Extended(token1Address).decimals()
        );

        (uint256 toSwapFrom0, uint256 toSwapFrom1) = getNbAndNc(info);

        uint256 amountOut = quote(
            token0Address, 
            toTokenAddress, 
            toSwapFrom0
        );

        uint256 amountOut2 = quote(
            token1Address, 
            toTokenAddress, 
            toSwapFrom1
        );

        return (toSwapFrom0, toSwapFrom1, (amountOut + amountOut2));
    }

    /*
     * @notice
     *  Function available publicly estimating the balance of one of the providers 
     * (one of the tokens). Re-uses the estimatedTotalAssetsAfterBalance function but only uses
     * one the 2 returned values
     * @param _provider, address of the provider of interest
     * @return _balance, balance of the requested provider
     */
    function estimatedTotalProviderAssets(address _provider)
        public
        view
        returns (uint256 _balance)
    {
        if (_provider == address(providerA)) {
            (_balance, , ) = estimatedTotalAssetsAfterBalance();
        } else if (_provider == address(providerB)) {
            (, _balance, ) = estimatedTotalAssetsAfterBalance();
        } else if (_provider == address(providerC)) {
            (, , _balance) = estimatedTotalAssetsAfterBalance();
        }
    }

    function getHedgeBudget(address token)
        public
        view
        virtual
        returns (uint256);

    function hedgeLP() internal virtual returns (uint256, uint256, uint256);

    function closeHedge() internal virtual;

    /*
     * @notice
     *  Function available publicly estimating the balancing ratios for the tokens in the form:
     * ratio = currentBalance / invested Balance
     * @param currentA, current balance of tokenA
     * @param currentB, current balance of tokenB
     * @param currentC, current balance of tokenC
     * @return _a, _b _c, ratios for tokenA tokenB and tokenC. Will return 0's if there is nothing invested
     */
    function getRatios(
        uint256 currentA,
        uint256 currentB,
        uint256 currentC
    ) public view returns (uint256 _a, uint256 _b, uint256 _c) {
        if(invested[tokenA] == 0 || invested[tokenB] == 0 || invested[tokenC] == 0) {
            return (0, 0, 0);
        }
        unchecked {
            _a = (currentA * RATIO_PRECISION) / invested[tokenA];
            _b = (currentB * RATIO_PRECISION) / invested[tokenB];
            _c = (currentC * RATIO_PRECISION) / invested[tokenC];
        }
    }

    /*
    * @notice 
    *   Internal function called when a new position has been opened to store the relative weights of each token invested
    *   uses the most recent oracle price to get the dollar value of the amount invested. This is so the rebalance function
    *   can work with different dollar amounts invested upon lp creation
    * @param investedA, the amount of tokenA that was invested
    * @param investedB, the amount of tokenB that was invested
    * @param investedC, the amoun of tokenC that was invested
    * @return, the relative weight for each token expressed as 1e18
    */
    function getWeights(
        uint256 investedA,
        uint256 investedB,
        uint256 investedC
    ) internal view returns (uint256 wA, uint256 wB, uint256 wC) {
        unchecked {
            uint256 adjustedA = getOraclePrice(tokenA, investedA);
            uint256 adjustedB = getOraclePrice(tokenB, investedB);
            uint256 adjustedC = getOraclePrice(tokenC, investedC);
            uint256 total = adjustedA + adjustedB + adjustedC; 
                        
            wA = adjustedA * RATIO_PRECISION / total;
            wB = adjustedB * RATIO_PRECISION / total;
            wC = adjustedC * RATIO_PRECISION / total;
        }
    }

    /*
    * @notice
    *   Returns the oracle adjusted price for a specific token and amount expressed in the oracle terms of 1e8
    *   This uses the chainlink feed Registry and returns in terms of the USD
    * @param _token, the address of the token to get the price for
    * @param _amount, the amount of the token we have
    * @return USD price of the _amount of the token as 1e8
    */
    function getOraclePrice(address _token, uint256 _amount) public view returns(uint256) {
        address token = _token;
        //Adjust if we are using WETH of WBTC for chainlink to work
        if(_token == referenceToken) token = 0xEeeeeEeeeEeEeeEeEeEeeEEEeeeeEeeeeeeeEEeE;
        if(_token == 0x2260FAC5E5542a773Aa44fBCfeDf7C193bc2C599) token = 0xbBbBBBBbbBBBbbbBbbBbbbbBBbBbbbbBbBbbBBbB;

        (uint80 roundId, int256 price,, uint256 updateTime, uint80 answeredInRound) = IFeedRegistry(0x47Fb2585D2C56Fe188D0E6ec628a38b74fCeeeDf).latestRoundData(
                _token,
                address(0x0000000000000000000000000000000000000348) // USD
            );

        require(price > 0, "Chainlink price <= 0");
        require(updateTime != 0, "Incomplete round");
        require(answeredInRound >= roundId, "Stale price");
        //return the dollar amount to 1e8
        return uint256(price) * _amount / (10 ** IERC20Extended(_token).decimals());
    }

    function createLP() internal virtual returns (uint256, uint256, uint256);

    /*
     * @notice
     *  Function used internally to close the LP position: 
     *      - burns the LP liquidity specified amount, all mins are 0
     * @param amount, amount of liquidity to burn
     */
    function burnLP(uint256 _amount) internal virtual;

    /*
     * @notice
     *  Function used internally to close the LP position: 
     *      - burns the LP liquidity specified amount
     *      - Assures that the min is received
     *  
     * @param amount, amount of liquidity to burn
     * @param minAOut, the min amount of Token A we should receive
     * @param minBOut, the min amount of Token B we should recieve
     * @param minCout, the min amount of Token C we should recieve
     */
    function burnLP(
        uint256 _amount,
        uint256 minAOut, 
        uint256 minBOut, 
        uint256 minCOut
    ) internal virtual {
        burnLP(_amount);
        require(minAOut <= balanceOfA(), "!sandwiched");
        require(minBOut <= balanceOfB(), "!sandwiched");
        require(minCOut <= balanceOfC(), "!sandwiched");
    }

    function getReward() internal virtual;

    function depositLP() internal virtual;

    function withdrawLP(uint256 amount) internal virtual;

    /*
     * @notice
     *  Function available internally swapping amounts necessary to swap rewards
     *  This can be overwritten in order to apply custom reward token swaps
     */
    function swapRewardTokens() internal virtual {
        address _tokenA = tokenA;
        address _tokenB = tokenB;
        address _tokenC = tokenC;
        address[] memory _rewardTokens = rewardTokens;
        for (uint256 i = 0; i < _rewardTokens.length; i++) {
            address reward = _rewardTokens[i];
            uint256 _rewardBal = IERC20(reward).balanceOf(address(this));
            // If the reward token is either A B or C, don't swap
            if (reward == _tokenA || reward == _tokenB || reward == _tokenC || _rewardBal == 0) {
                continue;
            // If the referenceToken is either A B or C, swap rewards against it 
            } else if (usingReference) {
                    swapReward(reward, referenceToken, _rewardBal, 0); 
            } else {
                // Assume that position has already been liquidated
                //Instead this should just return the token with the lowest ratio
                (uint256 ratioA, uint256 ratioB, uint256 ratioC) = getRatios(
                    balanceOfA(),
                    balanceOfB(),
                    balanceOfC()
                );
       
                //If everything is equal use A   
                if(ratioA <= ratioB && ratioA <= ratioC) {
                    swapReward(reward, _tokenA, _rewardBal, 0);
                } else if(ratioB <= ratioC) {
                    swapReward(reward, _tokenB, _rewardBal, 0);
                } else {
                    swapReward(reward, _tokenC, _rewardBal, 0);
                }
            }
        }
    }

    function swap(
        address _tokenFrom,
        address _tokenTo,
        uint256 _amountIn,
        uint256 _minOutAmount
    ) internal virtual returns (uint256 _amountOut);

    /*
    * @notice
    *   Internal function to swap the reward tokens into one of the provider tokens
    *   Can be overwritten if different logic is required for reward tokens than provider tokens
    * @param _from, address of the reward token we are swapping from
    * @param _t0, address of the token we are swapping to
    * @param _amount, amount to swap from
    * @param _minOut, minimum out we will accept
    * @returns the amount swapped to
    */
    function swapReward(
        address _from, 
        address _to, 
        uint256 _amountIn, 
        uint256 _minOut
    ) internal virtual returns (uint256) {
        return swap(_from, _to, _amountIn, _minOut);
    }

    function quote(
        address _tokenFrom,
        address _tokenTo,
        uint256 _amountIn
    ) internal view virtual returns (uint256 _amountOut);

    /*
     * @notice
     *  Function available internally closing the tripod postion:
     *  - withdraw LPs (if any)
     *  - close hedging position (if any)
     *  - close LP position 
     * @return balance of each token
     */
    function _closePosition() internal returns (uint256, uint256, uint256) {
        // Unstake LP from staking contract
        withdrawLP(balanceOfStake());

        // Close the hedge
        closeHedge();

        if (balanceOfPool() == 0) {
            return (0, 0, 0);
        }

        // **WARNING**: This call is sandwichable, care should be taken
        //              to always execute with a private relay
        // We take care of mins in the harvest logic to assure we account for swaps
        burnLP(balanceOfPool());

        return (balanceOfA(), balanceOfB(), balanceOfC());
    }

    /*
     * @notice
     *  Function available internally sending back all funds to provuder strategies
     * @return balance of tokenA and tokenB
     */
    function _returnLooseToProviders()
        internal
        returns (uint256 balanceA, uint256 balanceB, uint256 balanceC)
    {
        balanceA = balanceOfA();
        if (balanceA > 0) {
            IERC20(tokenA).safeTransfer(address(providerA), balanceA);
        }

        balanceB = balanceOfB();
        if (balanceB > 0) {
            IERC20(tokenB).safeTransfer(address(providerB), balanceB);
        }

        balanceC = balanceOfC();
        if (balanceC > 0) {
            IERC20(tokenC).safeTransfer(address(providerC), balanceC);
        }
    }

    /*
     * @notice
     *  Function available publicly returning the tripod's balance of tokenA
     * @return balance of tokenA 
     */
    function balanceOfA() public view returns (uint256) {
        return IERC20(tokenA).balanceOf(address(this));
    }

    /*
     * @notice
     *  Function available publicly returning the tripod's balance of tokenB
     * @return balance of tokenB
     */
    function balanceOfB() public view returns (uint256) {
        return IERC20(tokenB).balanceOf(address(this));
    }

    /*
     * @notice
     *  Function available publicly returning the tripod's balance of tokenC
     * @return balance of tokenC
     */
    function balanceOfC() public view returns (uint256) {
        return IERC20(tokenC).balanceOf(address(this));
    }

    /*
    * @notice
    *   Public funtion that will return the total LP balance held by the Tripod
    * @return both the staked and unstaked balances
    */
    function totalLpBalance() public view virtual returns (uint256) {
        unchecked {
            return balanceOfPool() + balanceOfStake();
        }
    }

    /*
    * @notice
    *   Function used return the array of reward Tokens for this Tripod
    */
    function getRewardTokens() public view returns(address[] memory) {
        return rewardTokens;
    }

    /*
    * @notice
    *   Public function return the amount of reward tokens we currently have
    */
    function getRewardTokensLength() public view returns(uint256) {
        return rewardTokens.length;
    }

    function balanceOfPool() public view virtual returns (uint256);

    /*
     * @notice
     *  Function available publicly returning the tripod's balance of rewards
     * @return array of balances
     */
    function balanceOfRewardToken() public view returns (uint256[] memory) {
        address[] memory _rewardTokens = rewardTokens;
        uint256 length = _rewardTokens.length;
        uint256[] memory _balances = new uint256[](length);
        for (uint8 i = 0; i < length; i++) {
            _balances[i] = IERC20(_rewardTokens[i]).balanceOf(address(this));
        }
        return _balances;
    }

    function balanceOfStake() public view virtual returns (uint256 _balance);

    function balanceOfTokensInLP()
        public
        view
        virtual
        returns (uint256 _balanceA, uint256 _balanceB, uint256 _balanceC);

    function pendingRewards() public view virtual returns (uint256[] memory);

    // --- MANAGEMENT FUNCTIONS ---
	/*
     * @notice
     *  Function available to vault managers closing the tripod position manually
     *  This will attempt to rebalance properly after withdraw.
     *  Will set dontInvestWant == True so harvestTriggers dont return true
     * @param expectedBalanceA, expected balance of tokenA to receive
     * @param expectedBalanceB, expected balance of tokenB to receive
     * @param expectedBalanceC, expected balance of tokenC to receive
     */
    function liquidatePositionManually(
        uint256 expectedBalanceA,
        uint256 expectedBalanceB,
        uint256 expectedBalanceC
    ) external onlyVaultManagers {
        dontInvestWant = true;
        uint256 _a = balanceOfA();
        uint256 _b = balanceOfB();
        uint256 _c = balanceOfC();
        _closePosition();
        rebalance();
        require(expectedBalanceA <= balanceOfA() - _a, "!sandwiched");
        require(expectedBalanceB <= balanceOfB() - _b, "!sandwiched");
        require(expectedBalanceC <= balanceOfC() - _c, "!sandwiched");
        // reset invested balances or we wont be able to open up a position again
        invested[tokenA] = invested[tokenB] = invested[tokenC] = 0;
    }

    /*
     * @notice
     *  Function available to vault managers returning the funds to the providers manually
     */
    function returnLooseToProvidersManually() external onlyVaultManagers {
        _returnLooseToProviders();
    }

    /*
     * @notice
     *  Function available to vault managers closing the LP position manually
     *  Will set dontInvestWant == True so harvestTriggers dont return true
     * @param expectedBalanceA, expected balance of tokenA to receive
     * @param expectedBalanceB, expected balance of tokenB to receive
     * @param expectedBalanceC, expected balance of tokenC to receive
     */
    function removeLiquidityManually(
        uint256 expectedBalanceA,
        uint256 expectedBalanceB,
        uint256 expectedBalanceC
    ) external virtual onlyVaultManagers {
        dontInvestWant = true;
<<<<<<< HEAD
        withdrawLP(amount);
        uint256 _a = balanceOfA();
        uint256 _b = balanceOfB();
        uint256 _c = balanceOfC();
=======
        withdrawLP(balanceOfStake());
        //Burn lp will handle min Out checks
>>>>>>> 2818e04a
        burnLP(
            balanceOfPool(),
            expectedBalanceA,
            expectedBalanceB,
            expectedBalanceC
        );

        // reset invested balances or we wont be able to open up a position again
        invested[tokenA] = invested[tokenB] = invested[tokenC] = 0;
    }

    /*
    * @notice
    *   External function available to vault Managers to swap tokens manually
    *   This function should be implemented with at least an onlyVaultManagers modifier
    *       assuming swap logic checks the address parameters are legit, or onlyGovernance if
    *        those checks are not in place
    * @param tokenFrom, the token we will be swapping from
    * @param tokenTo, the token we will be swapping to
    * @param swapInAmount, the amount to swap from
    * @param minOutAmount, the min of tokento we will accept
    * @param core, bool repersenting if we are swapping the 3 provider tokens on both sides of the trade
    */
    function swapTokenForTokenManually(
        address tokenFrom,
        address tokenTo,
        uint256 swapInAmount,
        uint256 minOutAmount,
        bool core
    ) external virtual returns (uint256);

    /*
     * @notice
     *  Function available to governance sweeping a specified token but not tokenA B or C
     * @param _token, address of the token to sweep
     */
    function sweep(address _token) external onlyGovernance {
        require(_token != tokenA, "TokenA");
        require(_token != tokenB, "TokenB");
        require(_token != tokenC, "TokenC");

        SafeERC20.safeTransfer(
            IERC20(_token),
            providerA.vault().governance(),
            IERC20(_token).balanceOf(address(this))
        );
    }

    /*
     * @notice
     *  Function available to providers to change the provider addresses
     *  will decrease the allowance for old and increase for new for applicable token
     * @param _newProvider, new address of provider
     */
    function migrateProvider(address _newProvider) external onlyProviders {
        ProviderStrategy newProvider = ProviderStrategy(_newProvider);
        address providerWant = address(newProvider.want());
        if (providerWant == tokenA) {
            IERC20(tokenA).safeApprove(address(providerA), 0);
            IERC20(tokenA).safeApprove(_newProvider, type(uint256).max);
            providerA = newProvider;
        } else if (providerWant == tokenB) {
            IERC20(tokenB).safeApprove(address(providerB), 0);
            IERC20(tokenB).safeApprove(_newProvider, type(uint256).max);
            providerB = newProvider;
        } else if(providerWant == tokenC) {
            IERC20(tokenC).safeApprove(address(providerC), 0);
            IERC20(tokenC).safeApprove(_newProvider, type(uint256).max);
            providerC = newProvider;
        } else {
            revert("Unsupported token");
        }

    }

    /*
     * @notice
     *  Internal function checking if allowance is already enough for the contract
     * and if not, safely sets it to max
     * @param _contract, spender contract
     * @param _token, token to approve spend
     * @param _amount, _amoun to approve
     */
    function _checkAllowance(
        address _contract,
        IERC20 _token,
        uint256 _amount
    ) internal {
        if (_token.allowance(address(this), _contract) < _amount) {
            _token.safeApprove(_contract, 0);
            _token.safeApprove(_contract, type(uint256).max);
        }
    }

    // check if the current baseFee is below our external target
    function isBaseFeeAcceptable() internal view returns (bool) {
        return
            IBaseFee(0xb5e1CAcB567d98faaDB60a1fD4820720141f064F)
                .isCurrentBaseFeeAcceptable();
    }
}<|MERGE_RESOLUTION|>--- conflicted
+++ resolved
@@ -6,11 +6,6 @@
 import {IERC20} from "@openzeppelin/contracts/token/ERC20/IERC20.sol";
 import {SafeERC20} from "@openzeppelin/contracts/token/ERC20/utils/SafeERC20.sol";
 import "@openzeppelin/contracts/utils/math/Math.sol";
-<<<<<<< HEAD
-
-import "./interfaces/IERC20Extended.sol";
-=======
->>>>>>> 2818e04a
 
 import "./interfaces/IERC20Extended.sol";
 import "forge-std/console.sol";
@@ -26,8 +21,6 @@
     function balanceOfWant() external view returns (uint256);
 
     function harvest() external;
-<<<<<<< HEAD
-=======
 }
 
 interface IFeedRegistry {
@@ -39,7 +32,6 @@
         uint256 updatedAt,
         uint80 answeredInRound
     );
->>>>>>> 2818e04a
 }
 
 interface IBaseFee {
@@ -593,13 +585,8 @@
                     balanceOfC()
                 );
     
-<<<<<<< HEAD
-        //If they are all the same we dont need to do anything
-        if( ratioA == ratioB && ratioB == ratioC) return;
-=======
         //If they are all the same or very close we dont need to do anything
         if(isCloseEnough(ratioA, ratioB) && isCloseEnough(ratioB, ratioC)) return;
->>>>>>> 2818e04a
 
         // Calculate the weighted average ratio. Could be at a loss does not matter here
         uint256 avgRatio;
@@ -616,11 +603,7 @@
 
             if (ratioB > avgRatio) {
                 //Swapping A and B -> C
-<<<<<<< HEAD
-                swapTwoToOne(avgRatio, tokenA, ratioA, tokenB, ratioB, tokenC);
-=======
                 swapTwoToOne(tokenA, tokenB, tokenC);
->>>>>>> 2818e04a
             } else if (ratioC > avgRatio) {
                 //swapping A and C -> B
                 swapTwoToOne(tokenA, tokenC, tokenB);
@@ -1492,15 +1475,8 @@
         uint256 expectedBalanceC
     ) external virtual onlyVaultManagers {
         dontInvestWant = true;
-<<<<<<< HEAD
-        withdrawLP(amount);
-        uint256 _a = balanceOfA();
-        uint256 _b = balanceOfB();
-        uint256 _c = balanceOfC();
-=======
         withdrawLP(balanceOfStake());
         //Burn lp will handle min Out checks
->>>>>>> 2818e04a
         burnLP(
             balanceOfPool(),
             expectedBalanceA,
