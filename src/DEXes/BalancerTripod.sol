--- conflicted
+++ resolved
@@ -432,32 +432,21 @@
         IAsset[] memory assets = new IAsset[](7);
         int[] memory limits = new int[](7);
         //Burn a third for each token
-<<<<<<< HEAD
-        uint256 toBurn = _amount * 3_333 / 10_000;
-=======
         uint256 burnt;
->>>>>>> 2818e04a
 
         //Need seperate swaps for each provider token
         //Each swap goes mainPool -> bb-token -> token
         PoolInfo memory _poolInfo;
         for (uint256 i; i < 3; i ++) {
             _poolInfo = poolInfo[i];
-<<<<<<< HEAD
-=======
             uint256 weightedToBurn = _amount * investedWeight[_poolInfo.token] / RATIO_PRECISION;
->>>>>>> 2818e04a
             uint256 j = i * 2;
             //Swap from main pool -> bb-token
             swaps[j] = IBalancerVault.BatchSwapStep(
                 poolId,
                 6,  //Index used for main pool
                 j,  //Index for bb-token pool
-<<<<<<< HEAD
-                j == 0 ? _amount - (toBurn * 2) : toBurn, //To make sure we burn all of the LP
-=======
                 i == 2 ? _amount - burnt : weightedToBurn, //To make sure we burn all of the LP
->>>>>>> 2818e04a
                 abi.encode(0)
             );
 
@@ -470,11 +459,8 @@
                 abi.encode(0)
             );
 
-<<<<<<< HEAD
-=======
             //adjust the already burnt LP amount
             burnt += weightedToBurn;
->>>>>>> 2818e04a
             //Match the index used with the applicable address
             assets[j] = IAsset(_poolInfo.bbPool);
             assets[j+1] = IAsset(_poolInfo.token);
@@ -517,86 +503,6 @@
             amount, 
             harvestExtras
         );
-    }
-
-    /*
-     * @notice
-     *  Function used internally to swap core tokens during rebalancing. 
-     *  Perfroms a batch swap that goes tokenFrom -> bb-tokenFrom -> bb-tokento -> tokenTo
-     * @param _tokenFrom, adress of token to swap from
-     * @param _tokenTo, address of token to swap to
-     * @param _amountIn, amount of _tokenIn to swap for _tokenTo
-     * @return swapped amount
-     */
-    function swaps(
-        address _tokenFrom,
-        address _tokenTo,
-        uint256 _amountIn,
-        uint256 _minOutAmount
-    ) internal  returns (uint256) {
-        if(_amountIn <= minAmountToSell) {
-            return 0;
-        }
-
-        require(_tokenTo == tokenA || _tokenTo == tokenB || _tokenTo == tokenC, "must be valid _to"); 
-        require(_tokenFrom == tokenA || _tokenFrom == tokenB || _tokenFrom == tokenC, "must be valid _from");
-        uint256 prevBalance = IERC20(_tokenTo).balanceOf(address(this));
-
-        IBalancerVault.BatchSwapStep[] memory swaps = new IBalancerVault.BatchSwapStep[](3);
-        PoolInfo memory _fromPoolInfo = poolInfoMapping[_tokenFrom];
-        PoolInfo memory _toPoolInfo = poolInfoMapping[_tokenTo];
-        //Sell tokenFrom -> bb-tokenFrom
-        swaps[0] = IBalancerVault.BatchSwapStep(
-            _fromPoolInfo.poolId,
-            0,  //Index to use for tokenFrom
-            1,  //Index to use for bb-tokenFrom
-            _amountIn,
-            abi.encode(0)
-        );
-        
-        //bb-tokenFrom -> bb-tokenTo
-        swaps[1] = IBalancerVault.BatchSwapStep(
-            poolId,
-            1,  //Index to use for bb-tokenFrom
-            2,  //Index to use for bb-tokenTo
-            0,
-            abi.encode(0)
-        );
-
-        //bb-tokenTo -> tokenTo
-        swaps[2] = IBalancerVault.BatchSwapStep(
-            _toPoolInfo.poolId ,
-            2,  //Index to use for bb-tokenTo
-            3,  //Index to use for tokenTo
-            0,
-            abi.encode(0)
-        );
-
-        //Match the token address with the index used above for this trade
-        IAsset[] memory assets = new IAsset[](4);
-        assets[0] = IAsset(_tokenFrom);
-        assets[1] = IAsset(_fromPoolInfo.bbPool);
-        assets[2] = IAsset(_toPoolInfo.bbPool);
-        assets[3] = IAsset(_tokenTo);
-        
-        //Only min we need to set is for the balance going in
-        int[] memory limits = new int[](4);
-        limits[0] = int(_amountIn);
-            
-        balancerVault.batchSwap(
-            IBalancerVault.SwapKind.GIVEN_IN, 
-            swaps, 
-            assets, 
-            getFundManagement(), 
-            limits, 
-            block.timestamp
-        );
-
-        uint256 diff = IERC20(_tokenTo).balanceOf(address(this)) - prevBalance;
-        require(diff >= _minOutAmount, "!out");
-        return diff;
-<<<<<<< HEAD
-=======
     }
 
     /*
@@ -631,8 +537,9 @@
             _minOutAmount
         );
 
-        return IERC20(_tokenTo).balanceOf(address(this)) - prevBalance;
->>>>>>> 2818e04a
+        uint256 diff = IERC20(_tokenTo).balanceOf(address(this)) - prevBalance;
+        require(diff >= _minOutAmount, "!out");
+        return diff;
     }
 
     /*
